import React from "react";
import { Link } from "react-router-dom";
import { Card, CardContent } from "./ui/card";

type AuthLayoutProps = {
  children: React.ReactNode;
};

const AuthLayout: React.FC<AuthLayoutProps> = ({ children }) => {
  return (
    <div className="flex min-h-screen flex-col bg-white">
      <header className="flex items-center justify-between p-4 border-b">
        <div className="flex items-center gap-2">
<<<<<<< HEAD
          <DotIcon className="h-5 w-5 text-pink-500 fill-pink-500" />
          <img src="/chatb.png" alt="Dottie Logo" className="w-10 h-8" />
=======
          <img src="/chatb.png" alt="Dottie Logo" className="w-8 h-8" />
>>>>>>> d697f4de
          <span className="font-semibold text-pink-500">Dottie</span>
        </div>
        <Link to="/" className="text-gray-500">
          X
        </Link>
      </header>

      <main className="flex-1 flex flex-col items-center justify-center p-6">
        <Card className="w-full max-w-md">
          <CardContent className="pt-6">{children}</CardContent>
        </Card>
      </main>
    </div>
  );
};

export default AuthLayout;<|MERGE_RESOLUTION|>--- conflicted
+++ resolved
@@ -11,12 +11,7 @@
     <div className="flex min-h-screen flex-col bg-white">
       <header className="flex items-center justify-between p-4 border-b">
         <div className="flex items-center gap-2">
-<<<<<<< HEAD
-          <DotIcon className="h-5 w-5 text-pink-500 fill-pink-500" />
-          <img src="/chatb.png" alt="Dottie Logo" className="w-10 h-8" />
-=======
           <img src="/chatb.png" alt="Dottie Logo" className="w-8 h-8" />
->>>>>>> d697f4de
           <span className="font-semibold text-pink-500">Dottie</span>
         </div>
         <Link to="/" className="text-gray-500">
