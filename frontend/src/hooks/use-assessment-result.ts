import type {
  AssessmentResult,
  MenstrualPattern,
  Recommendation,
  Symptoms
} from '@/src/context/assessment/AssessmentResultProvider';
import { useAssessmentResultContext } from '@/src/context/assessment/useAssessmentResult';

import { useCallback } from 'react';

export function useAssessmentResult() {
  const { state, setResult, updateResult, resetResult, setPattern, setRecommendations } =
    useAssessmentResultContext();

  // Utility function to determine the menstrual pattern based on assessment results
  const determinePattern = useCallback((result: AssessmentResult): MenstrualPattern => {
    const { age, cycleLength, periodDuration, flowHeaviness, painLevel } = result;

    // Developing Pattern (O5)
    if (age === 'under-13' || age === '13-17') {
      return 'developing';
    }

    // Irregular Timing Pattern (O1)
    if (cycleLength === 'irregular' || cycleLength === 'less-than-21' || cycleLength === '36-40') {
      return 'irregular';
    }

    // Heavy Flow Pattern (O2)
    if (
      flowHeaviness === 'heavy' ||
      flowHeaviness === 'very-heavy' ||
      periodDuration === '8-plus'
    ) {
      return 'heavy';
    }

    // Pain-Predominant Pattern (O3)
    if (painLevel === 'severe' || painLevel === 'debilitating') {
      return 'pain';
    }

    // Regular Menstrual Cycles (O4)
    return 'regular';
  }, []);

  // Function to generate recommendations based on assessment results
  const generateRecommendations = useCallback((result: AssessmentResult): Recommendation[] => {
    const recommendations: Recommendation[] = [];
    const { pattern, symptoms } = result;

    // Base recommendations for all patterns
    recommendations.push({
      title: 'Track Your Cycle',
      description: 'Keep a record of when your period starts and stops to identify patterns.'
    });

    // Pattern-specific recommendations
    switch (pattern) {
      case 'irregular':
        recommendations.push({
          title: 'Consult a Healthcare Provider',
          description: 'Irregular cycles may need medical evaluation to identify underlying causes.'
        });
        break;
      case 'heavy':
        recommendations.push({
          title: 'Iron-Rich Diet',
          description:
            'Consider increasing iron intake through diet or supplements to prevent anemia.'
        });
        break;
      case 'pain':
        recommendations.push({
          title: 'Pain Management',
          description: 'Over-the-counter pain relievers like ibuprofen can help with cramps.'
        });
        break;
      case 'developing':
        recommendations.push({
          title: 'Be Patient',
          description:
            "Your cycles are still establishing. It's normal for them to be irregular during adolescence."
        });
        break;
    }

    // Symptom-specific recommendations
    if (symptoms.physical.includes('Fatigue')) {
      recommendations.push({
        title: 'Rest and Sleep',
        description: 'Ensure you get adequate rest and maintain a regular sleep schedule.'
      });
    }

    if (symptoms.emotional.length > 0) {
      recommendations.push({
        title: 'Emotional Support',
        description:
          'Consider talking to a counselor or joining a support group about emotional symptoms.'
      });
    }

    return recommendations;
  }, []);

  // Function to save assessment result to session storage
  const saveToSessionStorage = useCallback((result: AssessmentResult) => {
    Object.entries(result).forEach(([key, value]) => {
      sessionStorage.setItem(key, JSON.stringify(value));
    });
  }, []);

  // Function to load assessment result from session storage
  const loadFromSessionStorage = useCallback((): Partial<AssessmentResult> => {
    const result: Partial<AssessmentResult> = {};
    const keys: (keyof AssessmentResult)[] = [
      'age',
      'cycleLength',
      'periodDuration',
      'flowHeaviness',
      'painLevel',
      'symptoms',
      'pattern',
      'recommendations'
    ];

    keys.forEach((key) => {
      const value = sessionStorage.getItem(key);
      if (value) {
        result[key] = JSON.parse(value);
      }
    });

    return result;
  }, []);

  // Function to update symptoms
  const updateSymptoms = useCallback(
    (type: keyof Symptoms, symptoms: string[]) => {
      if (!state.result) return;

      const updatedSymptoms: Symptoms = {
        ...state.result.symptoms,
        [type]: symptoms
      };

      updateResult({ symptoms: updatedSymptoms });
    },
    [state.result, updateResult]
  );

  // Function to complete the assessment
  const completeAssessment = useCallback(
    (result: AssessmentResult) => {
      const pattern = determinePattern(result);
      const recommendations = generateRecommendations({ ...result, pattern });

      const completeResult = {
        ...result,
        pattern,
        recommendations
      };

      setResult(completeResult);
      saveToSessionStorage(completeResult);
    },
    [determinePattern, generateRecommendations, setResult, saveToSessionStorage]
  );

  // Function to clear assessment data
  const clearAssessment = useCallback(() => {
    resetResult();
    sessionStorage.clear();
  }, [resetResult]);

  // Function to transform assessment result to flattened format for API submission
  const transformToFlattenedFormat = useCallback((result: AssessmentResult) => {
    // Transform assessment data from camelCase to snake_case and flatten the structure
    return {
      age: result.age,
      pattern: result.pattern || '',
      cycle_length: result.cycleLength,
      period_duration: result.periodDuration,
      flow_heaviness: result.flowHeaviness,
      pain_level: result.painLevel,
      physical_symptoms: result.symptoms.physical,
      emotional_symptoms: result.symptoms.emotional,
      recommendations: result.recommendations || []
    };
  }, []);

  return {
    ...state,
    setResult,
    updateResult,
    resetResult,
    setPattern,
    setRecommendations,
    determinePattern,
    generateRecommendations,
    saveToSessionStorage,
    loadFromSessionStorage,
    updateSymptoms,
    completeAssessment,
<<<<<<< HEAD
    clearAssessment,
    transformToFlattenedFormat,
=======
    clearAssessment
>>>>>>> 2a335279
  };
}<|MERGE_RESOLUTION|>--- conflicted
+++ resolved
@@ -203,11 +203,6 @@
     loadFromSessionStorage,
     updateSymptoms,
     completeAssessment,
-<<<<<<< HEAD
-    clearAssessment,
-    transformToFlattenedFormat,
-=======
     clearAssessment
->>>>>>> 2a335279
   };
 }