import React from 'react';
import { EndpointRow as BaseEndpointRow } from '../../../page-components';

export default function EndpointRow() {
  return (
    <BaseEndpointRow
      method="POST"
      endpoint="/api/assessment/send"
<<<<<<< HEAD
      expectedOutput={{ 
        id: "assessment-id",
        user_id: "user-id",
        created_at: "created-date",
        age: "18-24",
        pattern: "Regular",
        cycle_length: "26-30",
        period_duration: "4-5",
        flow_heaviness: "moderate",
        pain_level: "moderate",
        physical_symptoms: ["Bloating", "Headaches"],
        emotional_symptoms: [],
        recommendations: [
          {
            title: "Stay Hydrated",
            description: "Drink at least 8 glasses of water daily to help reduce bloating."
          },
          {
            title: "Regular Exercise",
            description: "Engage in light activities like walking or yoga to ease cramps."
          }
        ]
=======
      expectedOutput={{
        id: 'assessment-id',
        userId: 'user-id',
        assessment_data: {
          date: 'date created',
          pattern: 'Regular',
          age: '18-24',
          cycleLength: '26-30',
          periodDuration: '4-5',
          flowHeaviness: 'moderate',
          painLevel: 'moderate',
          symptoms: {
            physical: ['Bloating', 'Headaches'],
            emotional: []
          },
          recommendations: [
            {
              title: 'Stay Hydrated',
              description: 'Drink at least 8 glasses of water daily to help reduce bloating.'
            },
            {
              title: 'Regular Exercise',
              description: 'Engage in light activities like walking or yoga to ease cramps.'
            }
          ]
        },
        createdAt: 'created-date',
        updatedAt: 'updated-date'
>>>>>>> 2a335279
      }}
      requiresAuth={true}
      requiresParams={true}
      inputFields={[
        {
          name: 'assessmentData',
          label: 'Assessment Data',
          type: 'json',
          required: true,
<<<<<<< HEAD
          defaultValue: JSON.stringify({
            age: "18-24",
            pattern: "Regular",
            cycle_length: "26-30",
            period_duration: "4-5",
            flow_heaviness: "moderate",
            pain_level: "moderate",
            physical_symptoms: ["Bloating", "Headaches"],
            emotional_symptoms: [],
            recommendations: [
              {
                title: "Stay Hydrated",
                description: "Drink at least 8 glasses of water daily to help reduce bloating."
              },
              {
                title: "Regular Exercise",
                description: "Engage in light activities like walking or yoga to ease cramps."
              }
            ]
          }, null, 2)
=======
          defaultValue: JSON.stringify(
            {
              userId: '', // set by backend
              createdAt: new Date().toISOString(),
              assessment_data: {
                date: new Date().toISOString(),
                pattern: 'Regular',
                age: '18-24',
                cycleLength: '26-30',
                periodDuration: '4-5',
                flowHeaviness: 'moderate',
                painLevel: 'moderate',
                symptoms: {
                  physical: ['Bloating', 'Headaches'],
                  emotional: []
                },
                recommendations: [
                  {
                    title: 'Stay Hydrated',
                    description: 'Drink at least 8 glasses of water daily to help reduce bloating.'
                  },
                  {
                    title: 'Regular Exercise',
                    description: 'Engage in light activities like walking or yoga to ease cramps.'
                  }
                ]
              }
            },
            null,
            2
          )
>>>>>>> 2a335279
        }
      ]}
    />
  );
}<|MERGE_RESOLUTION|>--- conflicted
+++ resolved
@@ -6,7 +6,6 @@
     <BaseEndpointRow
       method="POST"
       endpoint="/api/assessment/send"
-<<<<<<< HEAD
       expectedOutput={{ 
         id: "assessment-id",
         user_id: "user-id",
@@ -29,36 +28,6 @@
             description: "Engage in light activities like walking or yoga to ease cramps."
           }
         ]
-=======
-      expectedOutput={{
-        id: 'assessment-id',
-        userId: 'user-id',
-        assessment_data: {
-          date: 'date created',
-          pattern: 'Regular',
-          age: '18-24',
-          cycleLength: '26-30',
-          periodDuration: '4-5',
-          flowHeaviness: 'moderate',
-          painLevel: 'moderate',
-          symptoms: {
-            physical: ['Bloating', 'Headaches'],
-            emotional: []
-          },
-          recommendations: [
-            {
-              title: 'Stay Hydrated',
-              description: 'Drink at least 8 glasses of water daily to help reduce bloating.'
-            },
-            {
-              title: 'Regular Exercise',
-              description: 'Engage in light activities like walking or yoga to ease cramps.'
-            }
-          ]
-        },
-        createdAt: 'created-date',
-        updatedAt: 'updated-date'
->>>>>>> 2a335279
       }}
       requiresAuth={true}
       requiresParams={true}
@@ -68,7 +37,6 @@
           label: 'Assessment Data',
           type: 'json',
           required: true,
-<<<<<<< HEAD
           defaultValue: JSON.stringify({
             age: "18-24",
             pattern: "Regular",
@@ -89,39 +57,6 @@
               }
             ]
           }, null, 2)
-=======
-          defaultValue: JSON.stringify(
-            {
-              userId: '', // set by backend
-              createdAt: new Date().toISOString(),
-              assessment_data: {
-                date: new Date().toISOString(),
-                pattern: 'Regular',
-                age: '18-24',
-                cycleLength: '26-30',
-                periodDuration: '4-5',
-                flowHeaviness: 'moderate',
-                painLevel: 'moderate',
-                symptoms: {
-                  physical: ['Bloating', 'Headaches'],
-                  emotional: []
-                },
-                recommendations: [
-                  {
-                    title: 'Stay Hydrated',
-                    description: 'Drink at least 8 glasses of water daily to help reduce bloating.'
-                  },
-                  {
-                    title: 'Regular Exercise',
-                    description: 'Engage in light activities like walking or yoga to ease cramps.'
-                  }
-                ]
-              }
-            },
-            null,
-            2
-          )
->>>>>>> 2a335279
         }
       ]}
     />
