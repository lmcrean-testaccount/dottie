import { useForm } from "react-hook-form";
import { zodResolver } from "@hookform/resolvers/zod";
import { Link, useNavigate } from "react-router-dom";
import { useAuth } from "@/src/context/AuthContext";
import { signInSchema, type SignInFormData } from "@/src/lib/validations/auth";
import { FormInput } from "@/src/components/ui/!to-migrate/form-input";
import { Button } from "@/src/components/ui/!to-migrate/button";
import { toast } from "sonner";
import AuthLayout from "@/src/components/AuthLayout";
import { useEffect, useState } from "react";
import { PasswordInput } from "@/src/components/ui/PasswordInput";
import axios from "axios";

export default function SignInPage() {
  const navigate = useNavigate();
  const { login, isAuthenticated, user } = useAuth();
  const [passwordVisible, setPasswordVisible] = useState(false);
  const togglePasswordVisibility = () => setPasswordVisible((prev: boolean) => !prev);

  const {
    register,
    handleSubmit,
    setValue,
    formState: { errors, isSubmitting },
  } = useForm<SignInFormData>({
    resolver: zodResolver(signInSchema),
  });

  // Auto-fill login credentials from successful signup
  useEffect(() => {
    const email = localStorage.getItem("login_email");
    const password = localStorage.getItem("login_password");

    if (email) {
      // Set with a slight delay to ensure form is ready
      setTimeout(() => {
        setValue("email", email);
        localStorage.removeItem("login_email");
      }, 100);
    }

    if (password) {
      // Set with a slight delay to ensure form is ready
      setTimeout(() => {
        setValue("password", password);
        localStorage.removeItem("login_password");
      }, 100);
    }
  }, [setValue]);

  const onSubmit = async (data: SignInFormData) => {
    try {
      await login(data);
      toast.success("Successfully signed in!");

      // Debug: Log authentication token and user data
      console.log("[Auth Debug] After login - localStorage items:", {
        authToken: localStorage.getItem("authToken"),
        refresh_token: localStorage.getItem("refresh_token"),
        user: localStorage.getItem("user"),
        auth_user: localStorage.getItem("auth_user"),
      });

      // Log context values
      setTimeout(() => {
        // Log auth state after login
        console.log("[Auth Debug] Auth context after login:", {
          isAuthenticated,
          user,
        });
      }, 100);

      navigate("/assessment/age-verification");
    } catch (error: unknown) {
      // Check if it looks like an Axios error
      if (error && typeof error === 'object' && 'isAxiosError' in error && error.isAxiosError) {
        // Now we can reasonably assume it's an AxiosError-like object
        const axiosError = error as { response?: { status?: number } }; // Cast to access response
        if (axiosError.response?.status === 401) {
          toast.error("Unable to sign in: This user is not in our database");
        }
      } else if (error instanceof Error) {
        toast.error(`Unable to sign in: ${error.message}`);
      } else {
        toast.error("Unable to sign in: An unknown error occurred");
      }
    }
  };

  return (
    <AuthLayout>
      <h1 className="text-2xl font-bold text-center mb-6">Welcome Back</h1>

      {/* Logo with animation */}
      <div className="flex justify-center items-center mb-6">
        <div className="relative flex justify-center items-center h-20 w-20">
          {/* Animated half-circles */}
          <div className="absolute w-full h-full border-t-4 border-pink-500 rounded-full animate-spin-left"></div>
          <div className="absolute w-full h-full border-b-4 border-pink-500 rounded-full animate-spin-right"></div>

          {/* Logo */}
          <img
            src="/logo-mascot.png" // Replace with your logo's path
            alt="Landing Logo"
            className="h-12 w-12 relative z-10 object-contain" // Adjust size and ensure it fits
          />
        </div>
      </div>

      <form className="mt-8 space-y-6" onSubmit={handleSubmit(onSubmit)}>
        <div className="rounded-md shadow-sm space-y-4">
          <FormInput
            id="email"
            type="email"
            label="Email address"
            placeholder="Enter your email"
            autoComplete="email"
            required
            {...register("email")}
            error={errors.email?.message}
          />
          {/* <FormInput
            id="password"
            type="password"
            label="Password"
            placeholder="Enter your password"
            autoComplete="current-password"
            required
            {...register("password")}
            error={errors.password?.message}
          /> */}

          <PasswordInput
            id="password"
            label="Password"
            autoComplete="current-password"
            register={register}
            error={errors.password?.message}
            required
            placeholder="Enter your password"
            isVisible={passwordVisible}
            toggleVisibility={togglePasswordVisibility}
          />
        </div>

        <div className="flex items-center justify-end hidden">
          <Link
            to="/auth/forgot-password"
<<<<<<< HEAD
            className="text-sm text-accent-foreground hover:text-accent-foreground/80"
=======
            className="text-sm text-pink-600 hover:text-pink-700"
>>>>>>> ae384de6
          >
            Forgot your password?
          </Link>
        </div>

        <div>
          <Button type="submit" className="w-full" disabled={isSubmitting}>
            {isSubmitting ? "Signing in..." : "Sign in"}
          </Button>
        </div>
      </form>
      <div className="mt-4 text-center">
        <p className="text-sm text-gray-600">
          Don't have an account?{" "}
          <Link
            to="/auth/sign-up"
<<<<<<< HEAD
            className="text-sm text-accent-foreground hover:text-accent-foreground/80"
=======
            className="text-pink-600 hover:text-pink-700"
>>>>>>> ae384de6
          >
            Sign up
          </Link>
        </p>
      </div>
    </AuthLayout>
  );
}<|MERGE_RESOLUTION|>--- conflicted
+++ resolved
@@ -146,11 +146,7 @@
         <div className="flex items-center justify-end hidden">
           <Link
             to="/auth/forgot-password"
-<<<<<<< HEAD
             className="text-sm text-accent-foreground hover:text-accent-foreground/80"
-=======
-            className="text-sm text-pink-600 hover:text-pink-700"
->>>>>>> ae384de6
           >
             Forgot your password?
           </Link>
@@ -167,11 +163,7 @@
           Don't have an account?{" "}
           <Link
             to="/auth/sign-up"
-<<<<<<< HEAD
             className="text-sm text-accent-foreground hover:text-accent-foreground/80"
-=======
-            className="text-pink-600 hover:text-pink-700"
->>>>>>> ae384de6
           >
             Sign up
           </Link>
