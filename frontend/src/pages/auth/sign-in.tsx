--- conflicted
+++ resolved
@@ -16,8 +16,7 @@
   const navigate = useNavigate();
   const { login, isAuthenticated, user } = useAuth();
   const [passwordVisible, setPasswordVisible] = useState(false);
-  const togglePasswordVisibility = () =>
-    setPasswordVisible((prev: boolean) => !prev);
+  const togglePasswordVisibility = () => setPasswordVisible((prev: boolean) => !prev);
 
   const {
     register,
@@ -55,15 +54,27 @@
       await login(data);
       toast.success("Successfully signed in!");
 
+      // Debug: Log authentication token and user data
+      console.log("[Auth Debug] After login - localStorage items:", {
+        authToken: localStorage.getItem("authToken"),
+        refresh_token: localStorage.getItem("refresh_token"),
+        user: localStorage.getItem("user"),
+        auth_user: localStorage.getItem("auth_user"),
+      });
+
+      // Log context values
+      setTimeout(() => {
+        // Log auth state after login
+        console.log("[Auth Debug] Auth context after login:", {
+          isAuthenticated,
+          user,
+        });
+      }, 100);
+
       navigate("/assessment/age-verification");
     } catch (error: unknown) {
       // Check if it looks like an Axios error
-      if (
-        error &&
-        typeof error === "object" &&
-        "isAxiosError" in error &&
-        error.isAxiosError
-      ) {
+      if (error && typeof error === 'object' && 'isAxiosError' in error && error.isAxiosError) {
         // Now we can reasonably assume it's an AxiosError-like object
         const axiosError = error as { response?: { status?: number } }; // Cast to access response
         if (axiosError.response?.status === 401) {
@@ -79,28 +90,6 @@
 
   return (
     <AuthLayout>
-<<<<<<< HEAD
-      <h1 className="text-2xl font-bold text-center mb-6">Welcome Back</h1>
-      <AnimatedLogo
-        borderColor="border-pink-600"
-        size={80}
-        logoSize={48}
-        logoSrc="/logo-mascot.png"
-      />
-      <form className="mt-8 space-y-6" onSubmit={handleSubmit(onSubmit)}>
-        <div className="rounded-md shadow-sm space-y-4">
-          <FormInput
-            id="email"
-            type="email"
-            label="Email address"
-            placeholder="Enter your email"
-            autoComplete="email"
-            required
-            {...register("email")}
-            error={errors.email?.message}
-          />
-          {/* <FormInput
-=======
         <h1 className="text-2xl font-bold text-center mb-6">Welcome Back</h1>
         <AnimatedLogo borderColor="border-pink-600" size={80} logoSize={48} logoSrc="/logo-mascot.png" />
         <form className="mt-8 space-y-6" onSubmit={handleSubmit(onSubmit)}>
@@ -116,7 +105,6 @@
               error={errors.email?.message}
             />
             {/* <FormInput
->>>>>>> 336d8cc4
             id="password"
             type="password"
             label="Password"
