"use client";

import { useState, useEffect, useRef } from "react";
import { Link, useLocation } from "react-router-dom";
import { Button } from "@/src/components/ui/!to-migrate/button";
import { Card, CardContent } from "@/src/components/ui/!to-migrate/card";
import {
  RadioGroup,
  RadioGroupItem,
} from "@/src/components/ui/!to-migrate/radio-group";
import { Label } from "@/src/components/ui/!to-migrate/label";
import { ChevronRight, ChevronLeft, InfoIcon } from "lucide-react";
import UserIcon from "@/src/components/navigation/UserIcon";
import { useQuickNavigate } from "@/src/hooks/useQuickNavigate";
import PageTransition from "../page-transitions";

export default function PainPage() {
  const [selectedPain, setSelectedPain] = useState<string | null>(null);
  const [refTarget, setRefTarget] = useState("");
  const location = useLocation();
  const radioRef = useRef<HTMLButtonElement | null>(null);
  const continueButtonRef = useRef<HTMLButtonElement | null>(null);
  const { isQuickResponse } = useQuickNavigate();

  useEffect(() => {
    if (!isQuickResponse) return;
    const options = [
      "no pain",
      "mild",
      "moderate",
      "severe",
      "debilitating",
      "It varies",
    ];
    const random = options[Math.floor(Math.random() * options.length)];
    setRefTarget(random);

    setTimeout(() => {
      if (radioRef.current) {
        radioRef.current.click();
      }
    }, 100);

    setTimeout(() => {
      if (continueButtonRef.current) {
        continueButtonRef.current.click();
      }
    }, 100);
  }, [isQuickResponse]);

  const handlePainChange = (value: string) => {
    setSelectedPain(value);
    sessionStorage.setItem("painLevel", value);
  };

  return (
    <PageTransition>
      <div className="flex min-h-screen flex-col bg-gradient-to-b from-white to-pink-50">
<<<<<<< HEAD
        <header className="flex items-center justify-between p-4 border-b">
          <div className="flex items-center gap-2">
            <img src="/chatb.png" alt="Dottie Logo" width={32} height={32} />
            <span className="font-semibold text-pink-500">Dottie</span>
          </div>
          <UserIcon />
        </header>
=======
>>>>>>> 1d7177d7

        <main className="flex-1 flex flex-col p-6 max-w-5xl mx-auto w-full">
          <div className="flex items-center justify-between mb-4">
            <div className="text-sm text-gray-500">83% Complete</div>
          </div>

          <div className="w-full bg-gray-200 h-2 rounded-full mb-6">
            <div className="bg-pink-500 h-2 rounded-full w-[83%]"></div>
          </div>

          <div className="flex flex-col lg:flex-row gap-8 mb-8">
            <div className="lg:w-1/2 flex items-top justify-center lg:justify-start text-center lg:text-left">
              <div className="flex flex-col gap-3">
                <h1 className="text-xl font-bold mb-2">Question 5 of 6</h1>
                <h2 className="text-3xl font-semibold mb-1">How would you rate your menstrual pain?</h2>
                <p className="text-sm text-gray-500 mb-6">
                  Select the option that best describes your typical pain level during your period
                </p>
<<<<<<< HEAD
                <img src="/assessmentAssets/pain.svg" alt="" className="filter contrast-125 hover:scale-105 transition duration-300" />
=======
>>>>>>> 1d7177d7
              </div>
            </div>

            <Card className="w-full lg:w-1/2 shadow-md hover:shadow-lg transition-shadow duration-300">
              <CardContent className="pt-8 pb-8">
<<<<<<< HEAD
                <RadioGroup value={selectedPain || ""} onValueChange={handlePainChange} className="mb-6">
                  <div className="space-y-3">
                    <div className="flex items-center space-x-2 border rounded-lg p-3 hover:bg-gray-50">
                      <RadioGroupItem value="no-pain" id="no-pain" />
                      <Label htmlFor="no-pain" className="flex-1 cursor-pointer">
                        <div className="font-medium">No Pain</div>
                        <p className="text-sm text-gray-500">I don't experience any discomfort during my period</p>
=======
                <RadioGroup
                  value={selectedPain || ""}
                  onValueChange={handlePainChange}
                  className="mb-6"
                >
                  <div className="space-y-3">
                    <div className="flex items-center space-x-2 border rounded-lg p-3 hover:bg-gray-50">
                      <RadioGroupItem
                        value="no-pain"
                        id="no-pain"
                        ref={refTarget === "no pain" ? radioRef : null}
                      />
                      <Label htmlFor="no-pain" className="flex-1 cursor-pointer">
                        <div className="font-medium">No Pain</div>
                        <p className="text-sm text-gray-500">
                          I don't experience any discomfort during my period
                        </p>
>>>>>>> 1d7177d7
                      </Label>
                    </div>

                    <div className="flex items-center space-x-2 border rounded-lg p-3 hover:bg-gray-50">
<<<<<<< HEAD
                      <RadioGroupItem value="mild" id="mild" />
                      <Label htmlFor="mild" className="flex-1 cursor-pointer">
                        <div className="font-medium">Mild</div>
                        <p className="text-sm text-gray-500">Noticeable but doesn't interfere with daily activities</p>
=======
                      <RadioGroupItem
                        value="mild"
                        id="mild"
                        ref={refTarget === "mild" ? radioRef : null}
                      />
                      <Label htmlFor="mild" className="flex-1 cursor-pointer">
                        <div className="font-medium">Mild</div>
                        <p className="text-sm text-gray-500">
                          Noticeable but doesn't interfere with daily activities
                        </p>
>>>>>>> 1d7177d7
                      </Label>
                    </div>

                    <div className="flex items-center space-x-2 border rounded-lg p-3 hover:bg-gray-50">
<<<<<<< HEAD
                      <RadioGroupItem value="moderate" id="moderate" />
                      <Label htmlFor="moderate" className="flex-1 cursor-pointer">
                        <div className="font-medium">Moderate</div>
                        <p className="text-sm text-gray-500">Uncomfortable and may require pain relief</p>
=======
                      <RadioGroupItem
                        value="moderate"
                        id="moderate"
                        ref={refTarget === "moderate" ? radioRef : null}
                      />
                      <Label htmlFor="moderate" className="flex-1 cursor-pointer">
                        <div className="font-medium">Moderate</div>
                        <p className="text-sm text-gray-500">
                          Uncomfortable and may require pain relief
                        </p>
>>>>>>> 1d7177d7
                      </Label>
                    </div>

                    <div className="flex items-center space-x-2 border rounded-lg p-3 hover:bg-gray-50">
<<<<<<< HEAD
                      <RadioGroupItem value="severe" id="severe" />
                      <Label htmlFor="severe" className="flex-1 cursor-pointer">
                        <div className="font-medium">Severe</div>
                        <p className="text-sm text-gray-500">Significant pain that limits normal activities</p>
=======
                      <RadioGroupItem
                        value="severe"
                        id="severe"
                        ref={refTarget === "severe" ? radioRef : null}
                      />
                      <Label htmlFor="severe" className="flex-1 cursor-pointer">
                        <div className="font-medium">Severe</div>
                        <p className="text-sm text-gray-500">
                          Significant pain that limits normal activities
                        </p>
>>>>>>> 1d7177d7
                      </Label>
                    </div>

                    <div className="flex items-center space-x-2 border rounded-lg p-3 hover:bg-gray-50">
<<<<<<< HEAD
                      <RadioGroupItem value="debilitating" id="debilitating" />
                      <Label htmlFor="debilitating" className="flex-1 cursor-pointer">
                        <div className="font-medium">Debilitating</div>
                        <p className="text-sm text-gray-500">Extreme pain that prevents normal activities</p>
=======
                      <RadioGroupItem
                        value="debilitating"
                        id="debilitating"
                        ref={refTarget === "debilitating" ? radioRef : null}
                      />
                      <Label
                        htmlFor="debilitating"
                        className="flex-1 cursor-pointer"
                      >
                        <div className="font-medium">Debilitating</div>
                        <p className="text-sm text-gray-500">
                          Extreme pain that prevents normal activities
                        </p>
>>>>>>> 1d7177d7
                      </Label>
                    </div>

                    <div className="flex items-center space-x-2 border rounded-lg p-3 hover:bg-gray-50">
<<<<<<< HEAD
                      <RadioGroupItem value="varies" id="varies" />
                      <Label htmlFor="varies" className="flex-1 cursor-pointer">
                        <div className="font-medium">It varies</div>
                        <p className="text-sm text-gray-500">Pain level changes throughout your period or between cycles</p>
=======
                      <RadioGroupItem
                        value="varies"
                        id="varies"
                        ref={refTarget === "It varies" ? radioRef : null}
                      />
                      <Label htmlFor="varies" className="flex-1 cursor-pointer">
                        <div className="font-medium">It varies</div>
                        <p className="text-sm text-gray-500">
                          Pain level changes throughout your period or between
                          cycles
                        </p>
>>>>>>> 1d7177d7
                      </Label>
                    </div>
                  </div>
                </RadioGroup>
              </CardContent>
            </Card>
          </div>

          <Card className="w-full mb-8 bg-pink-50 border-pink-100">
            <CardContent className="pt-6">
              <div className="flex gap-2">
                <InfoIcon className="h-5 w-5 text-pink-500 flex-shrink-0 mt-0.5" />
                <div>
                  <h3 className="font-semibold text-gray-800 mb-1">
                    About Menstrual Pain
                  </h3>
                  <p className="text-sm text-gray-600">
                    Mild to moderate menstrual cramps (dysmenorrhea) are common.
                    They're caused by substances called prostaglandins that help
                    the uterus contract to shed its lining.
                  </p>
                  <p className="text-sm text-gray-600 mt-2">
                    Severe pain that disrupts your life may be a sign of
                    conditions like endometriosis, adenomyosis, or uterine
                    fibroids, and should be discussed with a healthcare provider.
                  </p>
                </div>
              </div>
            </CardContent>
          </Card>

          <p className="text-xs text-center text-gray-500 mb-4">
            Your data is private and secure. Dottie does not store your personal
            health information.
          </p>

          <div className="flex justify-between w-full mt-auto">
            <Link to="/assessment/flow">
              <Button
                variant="outline"
                className="flex items-center px-6 py-6 text-lg"
              >
                <ChevronLeft className="h-5 w-5 mr-2" />
                Back
              </Button>
            </Link>

<<<<<<< HEAD
            <Link to={selectedPain ? "/assessment/symptoms" : "#"}>
              <Button
                className={`flex items-center px-6 py-6 text-lg ${selectedPain
                    ? "bg-pink-500 hover:bg-pink-600 text-white"
                    : "bg-gray-300 text-gray-500 cursor-not-allowed"
                  }`}
                disabled={!selectedPain}
=======
            <Link
              to={
                selectedPain
                  ? `/assessment/symptoms${
                      location.search.includes("mode=quickresponse")
                        ? "?mode=quickresponse"
                        : ""
                    }`
                  : "#"
              }
            >
              <Button
                className={`flex items-center px-6 py-6 text-lg ${
                  selectedPain
                    ? "bg-pink-500 hover:bg-pink-600 text-white"
                    : "bg-gray-300 text-gray-500 cursor-not-allowed"
                }`}
                disabled={!selectedPain}
                ref={continueButtonRef}
>>>>>>> 1d7177d7
              >
                Continue
                <ChevronRight className="h-5 w-5 ml-2" />
              </Button>
            </Link>
          </div>
        </main>
      </div>
    </PageTransition>
  );
}<|MERGE_RESOLUTION|>--- conflicted
+++ resolved
@@ -56,16 +56,6 @@
   return (
     <PageTransition>
       <div className="flex min-h-screen flex-col bg-gradient-to-b from-white to-pink-50">
-<<<<<<< HEAD
-        <header className="flex items-center justify-between p-4 border-b">
-          <div className="flex items-center gap-2">
-            <img src="/chatb.png" alt="Dottie Logo" width={32} height={32} />
-            <span className="font-semibold text-pink-500">Dottie</span>
-          </div>
-          <UserIcon />
-        </header>
-=======
->>>>>>> 1d7177d7
 
         <main className="flex-1 flex flex-col p-6 max-w-5xl mx-auto w-full">
           <div className="flex items-center justify-between mb-4">
@@ -84,24 +74,12 @@
                 <p className="text-sm text-gray-500 mb-6">
                   Select the option that best describes your typical pain level during your period
                 </p>
-<<<<<<< HEAD
                 <img src="/assessmentAssets/pain.svg" alt="" className="filter contrast-125 hover:scale-105 transition duration-300" />
-=======
->>>>>>> 1d7177d7
               </div>
             </div>
 
             <Card className="w-full lg:w-1/2 shadow-md hover:shadow-lg transition-shadow duration-300">
               <CardContent className="pt-8 pb-8">
-<<<<<<< HEAD
-                <RadioGroup value={selectedPain || ""} onValueChange={handlePainChange} className="mb-6">
-                  <div className="space-y-3">
-                    <div className="flex items-center space-x-2 border rounded-lg p-3 hover:bg-gray-50">
-                      <RadioGroupItem value="no-pain" id="no-pain" />
-                      <Label htmlFor="no-pain" className="flex-1 cursor-pointer">
-                        <div className="font-medium">No Pain</div>
-                        <p className="text-sm text-gray-500">I don't experience any discomfort during my period</p>
-=======
                 <RadioGroup
                   value={selectedPain || ""}
                   onValueChange={handlePainChange}
@@ -119,17 +97,11 @@
                         <p className="text-sm text-gray-500">
                           I don't experience any discomfort during my period
                         </p>
->>>>>>> 1d7177d7
-                      </Label>
-                    </div>
-
-                    <div className="flex items-center space-x-2 border rounded-lg p-3 hover:bg-gray-50">
-<<<<<<< HEAD
-                      <RadioGroupItem value="mild" id="mild" />
-                      <Label htmlFor="mild" className="flex-1 cursor-pointer">
-                        <div className="font-medium">Mild</div>
-                        <p className="text-sm text-gray-500">Noticeable but doesn't interfere with daily activities</p>
-=======
+                      </Label>
+                    </div>
+
+                    <div className="flex items-center space-x-2 border rounded-lg p-3 hover:bg-gray-50">
+
                       <RadioGroupItem
                         value="mild"
                         id="mild"
@@ -140,17 +112,10 @@
                         <p className="text-sm text-gray-500">
                           Noticeable but doesn't interfere with daily activities
                         </p>
->>>>>>> 1d7177d7
-                      </Label>
-                    </div>
-
-                    <div className="flex items-center space-x-2 border rounded-lg p-3 hover:bg-gray-50">
-<<<<<<< HEAD
-                      <RadioGroupItem value="moderate" id="moderate" />
-                      <Label htmlFor="moderate" className="flex-1 cursor-pointer">
-                        <div className="font-medium">Moderate</div>
-                        <p className="text-sm text-gray-500">Uncomfortable and may require pain relief</p>
-=======
+                      </Label>
+                    </div>
+
+                    <div className="flex items-center space-x-2 border rounded-lg p-3 hover:bg-gray-50">
                       <RadioGroupItem
                         value="moderate"
                         id="moderate"
@@ -161,17 +126,10 @@
                         <p className="text-sm text-gray-500">
                           Uncomfortable and may require pain relief
                         </p>
->>>>>>> 1d7177d7
-                      </Label>
-                    </div>
-
-                    <div className="flex items-center space-x-2 border rounded-lg p-3 hover:bg-gray-50">
-<<<<<<< HEAD
-                      <RadioGroupItem value="severe" id="severe" />
-                      <Label htmlFor="severe" className="flex-1 cursor-pointer">
-                        <div className="font-medium">Severe</div>
-                        <p className="text-sm text-gray-500">Significant pain that limits normal activities</p>
-=======
+                      </Label>
+                    </div>
+
+                    <div className="flex items-center space-x-2 border rounded-lg p-3 hover:bg-gray-50">
                       <RadioGroupItem
                         value="severe"
                         id="severe"
@@ -182,17 +140,10 @@
                         <p className="text-sm text-gray-500">
                           Significant pain that limits normal activities
                         </p>
->>>>>>> 1d7177d7
-                      </Label>
-                    </div>
-
-                    <div className="flex items-center space-x-2 border rounded-lg p-3 hover:bg-gray-50">
-<<<<<<< HEAD
-                      <RadioGroupItem value="debilitating" id="debilitating" />
-                      <Label htmlFor="debilitating" className="flex-1 cursor-pointer">
-                        <div className="font-medium">Debilitating</div>
-                        <p className="text-sm text-gray-500">Extreme pain that prevents normal activities</p>
-=======
+                      </Label>
+                    </div>
+
+                    <div className="flex items-center space-x-2 border rounded-lg p-3 hover:bg-gray-50">
                       <RadioGroupItem
                         value="debilitating"
                         id="debilitating"
@@ -206,17 +157,10 @@
                         <p className="text-sm text-gray-500">
                           Extreme pain that prevents normal activities
                         </p>
->>>>>>> 1d7177d7
-                      </Label>
-                    </div>
-
-                    <div className="flex items-center space-x-2 border rounded-lg p-3 hover:bg-gray-50">
-<<<<<<< HEAD
-                      <RadioGroupItem value="varies" id="varies" />
-                      <Label htmlFor="varies" className="flex-1 cursor-pointer">
-                        <div className="font-medium">It varies</div>
-                        <p className="text-sm text-gray-500">Pain level changes throughout your period or between cycles</p>
-=======
+                      </Label>
+                    </div>
+
+                    <div className="flex items-center space-x-2 border rounded-lg p-3 hover:bg-gray-50">
                       <RadioGroupItem
                         value="varies"
                         id="varies"
@@ -228,7 +172,6 @@
                           Pain level changes throughout your period or between
                           cycles
                         </p>
->>>>>>> 1d7177d7
                       </Label>
                     </div>
                   </div>
@@ -276,15 +219,6 @@
               </Button>
             </Link>
 
-<<<<<<< HEAD
-            <Link to={selectedPain ? "/assessment/symptoms" : "#"}>
-              <Button
-                className={`flex items-center px-6 py-6 text-lg ${selectedPain
-                    ? "bg-pink-500 hover:bg-pink-600 text-white"
-                    : "bg-gray-300 text-gray-500 cursor-not-allowed"
-                  }`}
-                disabled={!selectedPain}
-=======
             <Link
               to={
                 selectedPain
@@ -304,7 +238,6 @@
                 }`}
                 disabled={!selectedPain}
                 ref={continueButtonRef}
->>>>>>> 1d7177d7
               >
                 Continue
                 <ChevronRight className="h-5 w-5 ml-2" />
