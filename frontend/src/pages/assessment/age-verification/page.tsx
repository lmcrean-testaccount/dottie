--- conflicted
+++ resolved
@@ -1,21 +1,21 @@
 "use client";
 
-<<<<<<< HEAD
+
 import { useState, useEffect, useRef } from "react";
 import { Link, useLocation } from "react-router-dom";
 import { Button } from "@/src/components/ui/!to-migrate/button";
 import { Card, CardContent } from "@/src/components/ui/!to-migrate/card";
-=======
+
 import UserIcon from "@/src/components/navigation/UserIcon";
 import { Button } from "@/src/components/ui/!to-migrate/button";
 import { Card, CardContent } from "@/src/components/ui/!to-migrate/card";
 import { Label } from "@/src/components/ui/!to-migrate/label";
->>>>>>> 803736cb
+
 import {
   RadioGroup,
   RadioGroupItem,
 } from "@/src/components/ui/!to-migrate/radio-group";
-<<<<<<< HEAD
+
 import { Label } from "@/src/components/ui/!to-migrate/label";
 import { ChevronRight, ChevronLeft, DotIcon } from "lucide-react";
 import UserIcon from "@/src/components/navigation/UserIcon";
@@ -48,7 +48,7 @@
       }
     }, 100);
   }, [isQuickResponse]);
-=======
+
 import { ChevronLeft, ChevronRight } from "lucide-react";
 import { useState } from "react";
 import { Link } from "react-router-dom";
@@ -56,7 +56,7 @@
 
 export default function AgeVerificationPage() {
   const [selectedAge, setSelectedAge] = useState<string | null>(null);
->>>>>>> 803736cb
+
 
   const handleAgeChange = (value: string) => {
     setSelectedAge(value);
@@ -64,7 +64,7 @@
   };
 
   return (
-<<<<<<< HEAD
+
     <div className="flex min-h-screen flex-col bg-gradient-to-b from-white to-pink-50">
       <header className="flex items-center justify-between p-6 border-b bg-white/80 backdrop-blur-sm sticky top-0 z-50">
         <div className="flex items-center gap-2">
@@ -74,7 +74,7 @@
         </div>
         <UserIcon />
       </header>
-=======
+
     <PageTransition>
       <div className="flex min-h-screen flex-col bg-gradient-to-b from-white to-pink-50">
         <header className="flex items-center justify-between p-6 border-b bg-white/80 backdrop-blur-sm sticky top-0 z-50">
@@ -84,14 +84,14 @@
           </div>
           <UserIcon />
         </header>
->>>>>>> 803736cb
+
 
         <main className="flex-1 flex flex-col p-6 max-w-5xl mx-auto w-full">
           <div className="w-full bg-gray-200 h-2 rounded-full mb-8">
             <div className="bg-pink-500 h-2 rounded-full w-[16%] transition-all duration-500"></div>
           </div>
 
-<<<<<<< HEAD
+
         <div className="text-center mb-8">
           <h1 className="text-3xl font-bold mb-3">What is your age range?</h1>
           <p className="text-gray-600">
@@ -186,10 +186,21 @@
                     <p className="text-sm text-gray-500">Adult content</p>
                   </Label>
                 </div>
+
+          <div className="flex flex-col lg:flex-row gap-8 mb-8">
+            <div className="lg:w-1/2 flex items-top justify-center lg:justify-start text-center lg:text-left">
+              <div className="flex flex-col gap-3">
+                <h1 className="text-xl font-bold mb-2">Question 1 of 6</h1>
+                <h2 className="text-3xl font-semibold mb-1">
+                  What is your age range?
+                </h2>
+                <p className="text-gray-600">
+                  This helps us provide age-appropriate information and
+                  recommendations.
+                </p>
               </div>
-            </RadioGroup>
-          </CardContent>
-        </Card>
+            </div>
+
 
         <div className="flex justify-between w-full mt-auto">
           <Link to="/">
@@ -229,20 +240,6 @@
         </div>
       </main>
     </div>
-=======
-          <div className="flex flex-col lg:flex-row gap-8 mb-8">
-            <div className="lg:w-1/2 flex items-top justify-center lg:justify-start text-center lg:text-left">
-              <div className="flex flex-col gap-3">
-                <h1 className="text-xl font-bold mb-2">Question 1 of 6</h1>
-                <h2 className="text-3xl font-semibold mb-1">
-                  What is your age range?
-                </h2>
-                <p className="text-gray-600">
-                  This helps us provide age-appropriate information and
-                  recommendations.
-                </p>
-              </div>
-            </div>
 
             <Card className="w-full lg:w-1/2 shadow-md hover:shadow-lg transition-shadow duration-300">
               <CardContent className="pt-8 pb-8">
@@ -370,6 +367,6 @@
         </main>
       </div>
     </PageTransition>
->>>>>>> 803736cb
+
   );
 }