--- conflicted
+++ resolved
@@ -142,10 +142,7 @@
   };
 
   return (
-<<<<<<< HEAD
-=======
     <PageTransition>
->>>>>>> 803736cb
     <div className="flex min-h-screen flex-col bg-gradient-to-b from-white to-pink-50">
       <header className="flex items-center justify-between p-4 border-b">
         <div className="flex items-center gap-2">
@@ -325,18 +322,15 @@
             </Button>
           </Link>
 
-<<<<<<< HEAD
           <Link to={"/assessment/results"} onClick={handleContinue}>
             <Button
               className="flex items-center px-6 py-6 text-lg bg-pink-500 hover:bg-pink-600 text-white"
               ref={continueButtonRef}
             >
               Complete Assessment
-=======
           <Link to="/assessment/results" onClick={handleContinue}>
             <Button className="flex items-center px-6 py-6 text-lg bg-pink-500 hover:bg-pink-600 text-white">
               Finish Assessment
->>>>>>> 803736cb
               <ChevronRight className="h-5 w-5 ml-2" />
             </Button>
           </Link>
