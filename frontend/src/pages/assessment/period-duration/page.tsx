--- conflicted
+++ resolved
@@ -30,11 +30,7 @@
         <UserIcon />
       </header>
 
-<<<<<<< HEAD
       <main className="flex-1 flex flex-col p-6 max-w-5xl mx-auto w-full">
-=======
-      <main className="flex-1 flex flex-col p-6 max-w-2xl mx-auto w-full">
->>>>>>> 766eec82
         <div className="flex items-center justify-between mb-4">
           <div className="text-sm text-gray-500">50% Complete</div>
         </div>
@@ -42,7 +38,6 @@
         <div className="w-full bg-gray-200 h-2 rounded-full mb-6">
           <div className="bg-pink-500 h-2 rounded-full w-[50%]"></div>
         </div>
-<<<<<<< HEAD
         <div className="flex flex-col lg:flex-row gap-8 mb-8">
           <div className="lg:w-1/2 flex items-top justify-center lg:justify-start text-center lg:text-left">
            <div className="flex flex-col gap-3">
@@ -117,89 +112,6 @@
           </Card>
         </div>
 
-=======
-
-        <h1 className="text-xl font-bold mb-2">Question 3 of 6</h1>
-        <h2 className="text-lg font-semibold mb-1">
-          How many days does your period typically last?
-        </h2>
-        <p className="text-sm text-gray-500 mb-6">
-          Count the days from when bleeding starts until it completely stops
-        </p>
-
-        <Card className="w-full mb-8 shadow-md hover:shadow-lg transition-shadow duration-300">
-          <CardContent className="pt-8 pb-8">
-            <RadioGroup
-              value={selectedDuration || ""}
-              onValueChange={handleDurationChange}
-              className="mb-6"
-            >
-              <div className="space-y-3">
-                <div className="flex items-center space-x-2 border rounded-lg p-3 hover:bg-gray-50">
-                  <RadioGroupItem value="1-3" id="1-3" />
-                  <Label htmlFor="1-3" className="flex-1 cursor-pointer">
-                    <div className="font-medium">1-3 days</div>
-                    <p className="text-sm text-gray-500">Shorter duration</p>
-                  </Label>
-                </div>
-
-                <div className="flex items-center space-x-2 border rounded-lg p-3 hover:bg-gray-50">
-                  <RadioGroupItem value="4-5" id="4-5" />
-                  <Label htmlFor="4-5" className="flex-1 cursor-pointer">
-                    <div className="font-medium">4-5 days</div>
-                    <p className="text-sm text-gray-500">Average duration</p>
-                  </Label>
-                </div>
-
-                <div className="flex items-center space-x-2 border rounded-lg p-3 hover:bg-gray-50">
-                  <RadioGroupItem value="6-7" id="6-7" />
-                  <Label htmlFor="6-7" className="flex-1 cursor-pointer">
-                    <div className="font-medium">6-7 days</div>
-                    <p className="text-sm text-gray-500">Longer duration</p>
-                  </Label>
-                </div>
-
-                <div className="flex items-center space-x-2 border rounded-lg p-3 hover:bg-gray-50">
-                  <RadioGroupItem value="8-plus" id="8-plus" />
-                  <Label htmlFor="8-plus" className="flex-1 cursor-pointer">
-                    <div className="font-medium">8+ days</div>
-                    <p className="text-sm text-gray-500">Extended duration</p>
-                  </Label>
-                </div>
-
-                <div className="flex items-center space-x-2 border rounded-lg p-3 hover:bg-gray-50">
-                  <RadioGroupItem value="varies" id="varies" />
-                  <Label htmlFor="varies" className="flex-1 cursor-pointer">
-                    <div className="font-medium">It varies</div>
-                    <p className="text-sm text-gray-500">
-                      Changes from cycle to cycle
-                    </p>
-                  </Label>
-                </div>
-
-                <div className="flex items-center space-x-2 border rounded-lg p-3 hover:bg-gray-50">
-                  <RadioGroupItem value="not-sure" id="not-sure" />
-                  <Label htmlFor="not-sure" className="flex-1 cursor-pointer">
-                    <div className="font-medium">I'm not sure</div>
-                    <p className="text-sm text-gray-500">Need help tracking</p>
-                  </Label>
-                </div>
-
-                <div className="flex items-center space-x-2 border rounded-lg p-3 hover:bg-gray-50">
-                  <RadioGroupItem value="other" id="other" />
-                  <Label htmlFor="other" className="flex-1 cursor-pointer">
-                    <div className="font-medium">Other</div>
-                    <p className="text-sm text-gray-500">
-                      Specify your own period duration
-                    </p>
-                  </Label>
-                </div>
-              </div>
-            </RadioGroup>
-          </CardContent>
-        </Card>
->>>>>>> 766eec82
-
         <Card className="w-full mb-8 bg-pink-50 border-pink-100 shadow-md hover:shadow-lg transition-shadow duration-300">
           <CardContent className="pt-6">
             <div className="flex gap-2">
