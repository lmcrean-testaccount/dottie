--- conflicted
+++ resolved
@@ -46,6 +46,7 @@
       try {
         const data = await assessmentApi.list();
         setAssessments(data);
+        console.log("Fetched assessments:", data);
         setError(null);
       } catch (error) {
         console.error("Error fetching assessments:", error);
@@ -72,20 +73,6 @@
 
   return (
     <PageTransition>
-<<<<<<< HEAD
-      <div className="min-h-screen bg-gray-50">
-        <div className="max-w-4xl mx-auto px-4 py-8">
-          <div className="flex items-center justify-between mb-8">
-            <h1 className="text-2xl font-bold text-gray-900">
-              Assessment History
-            </h1>
-            <Link
-              to="/assessment/age-verification"
-              className="inline-flex items-center px-4 py-2 bg-pink-600 text-white rounded-lg hover:bg-pink-700 transition-colors"
-            >
-              New Assessment
-            </Link>
-=======
     <div className="min-h-screen">
       <div className="max-w-4xl mx-auto px-4 py-8">
         <div className="flex items-center justify-between mb-8">
@@ -130,82 +117,14 @@
                 Start Assessment
               </Link>
             </div>
->>>>>>> 336d8cc4
           </div>
+        ) : (
+          <div className="space-y-4">
+            {assessments.map((assessment) => {
+              const data = assessment?.assessment_data; 
 
-          {error ? (
-            <div className="text-center py-12">
-              <div className="text-red-500 mb-4">⚠️</div>
-              <h3 className="mt-2 text-sm font-medium text-gray-900">
-                {error}
-              </h3>
-              <div className="mt-6">
-                <button
-                  onClick={() => window.location.reload()}
-                  className="inline-flex items-center px-4 py-2 bg-pink-600 text-white rounded-lg hover:bg-pink-700 transition-colors"
-                >
-                  Retry
-                </button>
-              </div>
-            </div>
-          ) : assessments.length === 0 ? (
-            <div className="text-center py-12">
-              <Calendar className="mx-auto h-12 w-12 text-gray-400" />
-              <h3 className="mt-2 text-sm font-medium text-gray-900">
-                No assessments yet
-              </h3>
-              <p className="mt-1 text-sm text-gray-500">
-                Start your first assessment to track your menstrual health.
-              </p>
-              <div className="mt-6">
+              return (
                 <Link
-<<<<<<< HEAD
-                  to="/assessment"
-                  className="inline-flex items-center px-4 py-2 bg-pink-600 text-white rounded-lg hover:bg-pink-700 transition-colors"
-                >
-                  Start Assessment
-                </Link>
-              </div>
-            </div>
-          ) : (
-            <div className="space-y-4">
-              {assessments.map((assessment) => {
-                const data = assessment?.assessment_data;
-
-                return (
-                  <Link
-                    key={assessment.id}
-                    to={`/assessment/history/${assessment.id}`}
-                    className="block bg-white rounded-lg shadow-sm hover:shadow-md transition-shadow p-6"
-                  >
-                    <div className="flex items-center justify-between">
-                      <div>
-                        <div className="flex items-center gap-2">
-                          <span className="inline-flex items-center px-2.5 py-0.5 rounded-full text-xs font-medium bg-pink-100 text-pink-800">
-                            {formatValue(data?.pattern)}
-                          </span>
-                          <span className="text-sm text-gray-500">
-                            {formatDate(data?.date)}
-                          </span>
-                        </div>
-                        <div className="mt-2 text-sm text-gray-600">
-                          <p>
-                            Age: {formatValue(data?.age)}
-                            {data?.age && data.age !== "under-13"
-                              ? " years"
-                              : ""}
-                          </p>
-                          <p>
-                            Cycle Length: {formatValue(data?.cycleLength)}
-                            {data?.cycleLength &&
-                            !["other", "varies", "not-sure"].includes(
-                              data.cycleLength
-                            )
-                              ? " days"
-                              : ""}
-                          </p>
-                        </div>
-=======
                   key={assessment.id}
                   to={`/assessment/history/${assessment.id}`}
                   className="block bg-white rounded-lg shadow-sm hover:shadow-md border dark:border-slate-800 transition-shadow p-6"
@@ -234,17 +153,17 @@
                             ? " days"
                             : ""}
                         </p>
->>>>>>> 336d8cc4
                       </div>
-                      <ChevronRight className="h-5 w-5 text-gray-400" />
                     </div>
-                  </Link>
-                );
-              })}
-            </div>
-          )}
-        </div>
+                    <ChevronRight className="h-5 w-5 text-gray-400" />
+                  </div>
+                </Link>
+              );
+            })}
+          </div>
+        )}
       </div>
+    </div>
     </PageTransition>
   );
 }