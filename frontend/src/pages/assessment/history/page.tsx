--- conflicted
+++ resolved
@@ -1,12 +1,3 @@
-<<<<<<< HEAD
-import { useEffect, useState } from "react";
-import { format, isValid, parseISO } from "date-fns";
-import { Calendar, ChevronRight, Trash2, X } from "lucide-react";
-import { Link } from "react-router-dom";
-import { assessmentApi, type Assessment } from "@/src/api/assessment";
-import { toast } from "sonner";
-import PageTransition from "../page-transitions";
-=======
 import { useEffect, useState } from 'react';
 import { format, isValid, parseISO } from 'date-fns';
 import { Calendar, ChevronRight } from 'lucide-react';
@@ -14,7 +5,6 @@
 import { assessmentApi, type Assessment } from '@/src/api/assessment';
 import { toast } from 'sonner';
 import PageTransition from '../page-transitions';
->>>>>>> 2a335279
 
 export default function HistoryPage() {
   // #actual
@@ -54,45 +44,11 @@
 
       // Standard date string handling
       const date = parseISO(dateString);
-<<<<<<< HEAD
-      if (!isValid(date)) return "Unknown date";
-      return format(date, "MMM d, yyyy");
-    } catch (error) {
-      return "Unknown date";
-    }
-  };
-
-  const openDeleteModal = (id: string, event: React.MouseEvent) => {
-    event.preventDefault();
-    event.stopPropagation();
-    setAssessmentToDelete(id);
-    setDeleteModalOpen(true);
-  };
-
-  const closeDeleteModal = () => {
-    setDeleteModalOpen(false);
-    setAssessmentToDelete(null);
-  };
-
-  const confirmDelete = async () => {
-    if (!assessmentToDelete) return;
-    
-    try {
-      await assessmentApi.delete(assessmentToDelete);
-      setAssessments(assessments.filter(assessment => assessment.id !== assessmentToDelete));
-      toast.success("Assessment deleted successfully");
-    } catch (error) {
-      console.error("Error deleting assessment:", error);
-      toast.error("Failed to delete assessment");
-    } finally {
-      closeDeleteModal();
-=======
       if (!isValid(date)) return 'Invalid date';
       return format(date, 'MMM d, yyyy');
     } catch (error) {
       console.warn(error);
       return 'Invalid date';
->>>>>>> 2a335279
     }
   };
 
@@ -101,11 +57,7 @@
       try {
         const data = await assessmentApi.list();
         setAssessments(data);
-<<<<<<< HEAD
-        // Additional debugging for first assessment structure
-=======
         console.log('Fetched assessments:', data);
->>>>>>> 2a335279
         setError(null);
       } catch (error) {
         console.error('Error fetching assessments:', error);
@@ -145,18 +97,6 @@
               New Assessment
             </Link>
           </div>
-<<<<<<< HEAD
-        ) : (
-          <div className="space-y-4">
-            {assessments.map((assessment) => {
-              // Handle both legacy and flattened data formats
-              const legacyData = assessment?.assessment_data;
-              const pattern = legacyData?.pattern || assessment?.pattern;
-              const date = legacyData?.date || assessment?.created_at;
-              const periodDuration = legacyData?.periodDuration || assessment?.period_duration;
-              const cycleLength = legacyData?.cycleLength || assessment?.cycle_length;
-=======
->>>>>>> 2a335279
 
           {error ? (
             <div className="py-12 text-center">
@@ -184,32 +124,6 @@
                   to="/assessment"
                   className="inline-flex items-center rounded-lg bg-pink-600 px-4 py-2 text-white transition-colors hover:bg-pink-700"
                 >
-<<<<<<< HEAD
-                  <div className="flex items-center justify-between">
-                    <div>
-                      <div className="flex items-center gap-2">
-                        <span className="inline-flex items-center px-2.5 py-2 rounded-full text-xs font-medium bg-pink-100 text-pink-800">
-                          {formatValue(pattern)}
-                        </span>
-                        <span className="text-sm text-gray-500">
-                          {formatDate(date)}
-                        </span>
-                      </div>
-                      <div className="mt-2 text-sm text-gray-600">
-                        <p>
-                          <span className="text-gray-900">Period Duration:</span> {formatValue(periodDuration)}
-                          {periodDuration && !["other", "varies", "not-sure"].includes(periodDuration) ? "" : ""}
-                        </p>
-                        <p>
-                          <span className="text-gray-900">Cycle Length:</span> {formatValue(cycleLength)}
-                          {cycleLength &&
-                          !["other", "varies", "not-sure"].includes(
-                            cycleLength
-                          )
-                            ? " days"
-                            : ""}
-                        </p>
-=======
                   Start Assessment
                 </Link>
               </div>
@@ -247,66 +161,9 @@
                               : ''}
                           </p>
                         </div>
->>>>>>> 2a335279
                       </div>
                       <ChevronRight className="h-5 w-5 text-gray-400" />
                     </div>
-<<<<<<< HEAD
-                    <div className="flex items-center">
-                      <button
-                        onClick={(e) => openDeleteModal(assessment.id, e)}
-                        className="p-2 text-gray-500 hover:text-red-600 mr-2"
-                        aria-label="Delete assessment"
-                      >
-                        <Trash2 className="h-5 w-5" />
-                      </button>
-                      <ChevronRight className="h-5 w-5 text-gray-400" />
-                    </div>
-                  </div>
-                </Link>
-              );
-            })}
-          </div>
-        )}
-      </div>
-
-      {/* Delete Confirmation Modal */}
-      {deleteModalOpen && (
-        <div className="fixed inset-0 bg-black bg-opacity-50 flex items-center justify-center z-50">
-          <div className="bg-white dark:bg-gray-800 rounded-lg max-w-md w-full p-6 shadow-xl">
-            <div className="flex justify-between items-center mb-4">
-              <h3 className="text-lg font-medium text-gray-900 dark:text-white">Confirm Delete</h3>
-              <button 
-                onClick={closeDeleteModal}
-                className="text-gray-400 hover:text-gray-500"
-              >
-                <X className="h-5 w-5" />
-              </button>
-            </div>
-            <div className="mb-6">
-              <p className="text-gray-600 dark:text-gray-300">
-                Are you sure you want to delete this assessment? This action cannot be undone.
-              </p>
-            </div>
-            <div className="flex justify-end space-x-4">
-              <button
-                onClick={closeDeleteModal}
-                className="px-4 py-2 bg-gray-100 text-gray-800 rounded-lg hover:bg-gray-200 transition-colors"
-              >
-                Cancel
-              </button>
-              <button
-                onClick={confirmDelete}
-                className="px-4 py-2 bg-red-600 text-white rounded-lg hover:bg-red-700 transition-colors"
-              >
-                Delete
-              </button>
-            </div>
-          </div>
-        </div>
-      )}
-    </div>
-=======
                   </Link>
                 );
               })}
@@ -314,7 +171,6 @@
           )}
         </div>
       </div>
->>>>>>> 2a335279
     </PageTransition>
   );
 }