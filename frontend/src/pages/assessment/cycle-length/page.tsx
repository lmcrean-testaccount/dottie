--- conflicted
+++ resolved
@@ -94,69 +94,6 @@
                       </Label>
                     </div>
 
-                    <div className="flex items-center space-x-2 border rounded-lg p-3 hover:bg-gray-50">
-                      <RadioGroupItem value="26-30" id="26-30" />
-                      <Label htmlFor="26-30" className="flex-1 cursor-pointer">
-                        <div className="font-medium">26-30 days</div>
-                        <p className="text-sm text-gray-500">Average length</p>
-                      </Label>
-                    </div>
-
-                    <div className="flex items-center space-x-2 border rounded-lg p-3 hover:bg-gray-50">
-                      <RadioGroupItem value="31-35" id="31-35" />
-                      <Label htmlFor="31-35" className="flex-1 cursor-pointer">
-                        <div className="font-medium">31-35 days</div>
-                        <p className="text-sm text-gray-500">Longer than average</p>
-                      </Label>
-                    </div>
-
-                    <div className="flex items-center space-x-2 border rounded-lg p-3 hover:bg-gray-50">
-                      <RadioGroupItem value="36-40" id="36-40" />
-                      <Label htmlFor="36-40" className="flex-1 cursor-pointer">
-                        <div className="font-medium">36-40 days</div>
-                        <p className="text-sm text-gray-500">Extended cycle</p>
-                      </Label>
-                    </div>
-
-                    <div className="flex items-center space-x-2 border rounded-lg p-3 hover:bg-gray-50">
-                      <RadioGroupItem value="irregular" id="irregular" />
-                      <Label htmlFor="irregular" className="flex-1 cursor-pointer">
-                        <div className="font-medium">Irregular</div>
-                        <p className="text-sm text-gray-500">Varies by more than 7 days</p>
-                      </Label>
-                    </div>
-
-                    <div className="flex items-center space-x-2 border rounded-lg p-3 hover:bg-gray-50">
-                      <RadioGroupItem value="not-sure" id="not-sure" />
-                      <Label htmlFor="not-sure" className="flex-1 cursor-pointer">
-                        <div className="font-medium">I'm not sure</div>
-                        <p className="text-sm text-gray-500">Need help tracking</p>
-                      </Label>
-                    </div>
-
-                    <div className="flex items-center space-x-2 border rounded-lg p-3 hover:bg-gray-50">
-                      <RadioGroupItem value="other" id="other" />
-                      <Label htmlFor="other" className="flex-1 cursor-pointer">
-                        <div className="font-medium">Other</div>
-                        <p className="text-sm text-gray-500">Specify your own cycle length</p>
-                      </Label>
-                    </div>
-                  </div>
-                </RadioGroup>
-              </CardContent>
-          </Card>
-        </div>
-
-<<<<<<< HEAD
-        <h1 className="text-xl font-bold mb-2">Question 2 of 6</h1>
-        <h2 className="text-lg font-semibold mb-1">
-          How long is your menstrual cycle?
-        </h2>
-        <p className="text-sm text-gray-500 mb-6">
-          Count from the first day of one period to the first day of the next
-          period
-        </p>
-
         <Card className="w-full mb-8 shadow-md hover:shadow-lg transition-shadow duration-300">
           <CardContent className="pt-8 pb-8">
             <RadioGroup
@@ -260,9 +197,60 @@
         </Card>
 
         <Card className="w-full mb-8 bg-pink-50 border-pink-100 shadow-md hover:shadow-lg transition-shadow duration-300">
-=======
+                    <div className="flex items-center space-x-2 border rounded-lg p-3 hover:bg-gray-50">
+                      <RadioGroupItem value="26-30" id="26-30" />
+                      <Label htmlFor="26-30" className="flex-1 cursor-pointer">
+                        <div className="font-medium">26-30 days</div>
+                        <p className="text-sm text-gray-500">Average length</p>
+                      </Label>
+                    </div>
+
+                    <div className="flex items-center space-x-2 border rounded-lg p-3 hover:bg-gray-50">
+                      <RadioGroupItem value="31-35" id="31-35" />
+                      <Label htmlFor="31-35" className="flex-1 cursor-pointer">
+                        <div className="font-medium">31-35 days</div>
+                        <p className="text-sm text-gray-500">Longer than average</p>
+                      </Label>
+                    </div>
+
+                    <div className="flex items-center space-x-2 border rounded-lg p-3 hover:bg-gray-50">
+                      <RadioGroupItem value="36-40" id="36-40" />
+                      <Label htmlFor="36-40" className="flex-1 cursor-pointer">
+                        <div className="font-medium">36-40 days</div>
+                        <p className="text-sm text-gray-500">Extended cycle</p>
+                      </Label>
+                    </div>
+
+                    <div className="flex items-center space-x-2 border rounded-lg p-3 hover:bg-gray-50">
+                      <RadioGroupItem value="irregular" id="irregular" />
+                      <Label htmlFor="irregular" className="flex-1 cursor-pointer">
+                        <div className="font-medium">Irregular</div>
+                        <p className="text-sm text-gray-500">Varies by more than 7 days</p>
+                      </Label>
+                    </div>
+
+                    <div className="flex items-center space-x-2 border rounded-lg p-3 hover:bg-gray-50">
+                      <RadioGroupItem value="not-sure" id="not-sure" />
+                      <Label htmlFor="not-sure" className="flex-1 cursor-pointer">
+                        <div className="font-medium">I'm not sure</div>
+                        <p className="text-sm text-gray-500">Need help tracking</p>
+                      </Label>
+                    </div>
+
+                    <div className="flex items-center space-x-2 border rounded-lg p-3 hover:bg-gray-50">
+                      <RadioGroupItem value="other" id="other" />
+                      <Label htmlFor="other" className="flex-1 cursor-pointer">
+                        <div className="font-medium">Other</div>
+                        <p className="text-sm text-gray-500">Specify your own cycle length</p>
+                      </Label>
+                    </div>
+                  </div>
+                </RadioGroup>
+              </CardContent>
+          </Card>
+        </div>
+
         <Card className="w-full mb-8 bg-pink-50 border-pink-100">
->>>>>>> 803736cb
           <CardContent className="pt-6">
             <div className="flex gap-2">
               <InfoIcon className="h-5 w-5 text-pink-500 flex-shrink-0 mt-0.5" />
