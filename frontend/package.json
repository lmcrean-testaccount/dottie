--- conflicted
+++ resolved
@@ -21,13 +21,9 @@
     "test:debug:prod:auth": "npx playwright test e2e/AuthRandomUser.prod.spec.ts --debug",
     "test:headed:auth": "npx playwright test e2e/AuthRandomUser.spec.ts --headed --timeout=120000",
     "test:headed:prod:auth": "npx playwright test e2e/AuthRandomUser.prod.spec.ts --headed --timeout=180000",
-<<<<<<< HEAD
     "prepare": "if [ \"$VERCEL\" != \"1\" ]; then cd .. && husky frontend/.husky; fi"
-=======
     "test:dev": "npx playwright test e2e/CompleteAssessmentFlow.spec.ts --headed --timeout=300000",
     "postinstall": "npx playwright install webkit",
-    "prepare": "cd .. && husky frontend/.husky"
->>>>>>> 6db27e11
   },
   "lint-staged": {
     "src/**/*.{js,jsx,ts,tsx,md,html,css}": [
