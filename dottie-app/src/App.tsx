--- conflicted
+++ resolved
@@ -1,4 +1,4 @@
-import { BrowserRouter, Routes, Route, Navigate } from 'react-router-dom'
+import { BrowserRouter, Routes, Route } from 'react-router-dom'
 import './App.css'
 import SignIn from './pages/auth/SignIn'
 import SignUp from './pages/auth/SignUp'
@@ -12,35 +12,37 @@
 import PainLevel from './components/assessment/pain/page'
 import Symptoms from './components/assessment/symptoms/page'
 import Results from './components/assessment/results/page'
-<<<<<<< HEAD
+import ResourcesPage from './components/assessment/resources/page'
 import HistoryPage from './components/assessment/history/page'
 import DetailsPage from './components/assessment/history/[id]/page'
-=======
-import ResourcesPage from './components/assessment/resources/page'
->>>>>>> e237a019
 // Import TestPage component
 import TestPage from './components/test_page/page'
+import ScrollToTop from './components/scroll-to-top'
 
 function App() {
   return (
     <BrowserRouter>
+      <ScrollToTop />
       <main className="flex min-h-screen flex-col">
         <Routes>
-          <Route path="/" element={<WelcomePage />} />
-          <Route path="/assessment/age-verification" element={<AgeVerification />} />
-          <Route path="/assessment/cycle-length" element={<CycleLength />} />
-          <Route path="/assessment/period-duration" element={<PeriodDuration />} />
-          <Route path="/assessment/flow" element={<FlowLevel />} />
-          <Route path="/assessment/pain" element={<PainLevel />} />
-          <Route path="/assessment/symptoms" element={<Symptoms />} />
-          <Route path="/assessment/results" element={<Results />} />
-<<<<<<< HEAD
-          <Route path="/assessment-history" element={<HistoryPage />} />
-          <Route path="/assessment-history/:id" element={<DetailsPage />} />
+          <Route index element={<WelcomePage />} />
           
-=======
-          <Route path="/assessment/resources" element={<ResourcesPage />} />
->>>>>>> e237a019
+          {/* Assessment routes */}
+          <Route path="/assessment">
+            <Route path="age-verification" element={<AgeVerification />} />
+            <Route path="cycle-length" element={<CycleLength />} />
+            <Route path="period-duration" element={<PeriodDuration />} />
+            <Route path="flow" element={<FlowLevel />} />
+            <Route path="pain" element={<PainLevel />} />
+            <Route path="symptoms" element={<Symptoms />} />
+            <Route path="results" element={<Results />} />
+            <Route path="resources" element={<ResourcesPage />} />
+            <Route path='history' element={<HistoryPage />} />
+            <Route path="history/:id" element={<DetailsPage />} />
+          </Route>
+
+          
+          {/* Other routes */}
           <Route path="/test" element={<TestPage />} />
           <Route path="/auth/signin" element={<SignIn />} />
           <Route path="/auth/signup" element={<SignUp />} />
