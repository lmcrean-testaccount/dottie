# Dottie - Menstrual Health Assessment API

<<<<<<< HEAD
## Data Flow
=======
## Overview

Dottie is a user-friendly application designed to help individuals understand their menstrual health better. Through a series of simple questions, Dottie collects information about your menstrual cycle and provides personalized analysis and recommendations.

## How It Works

### Assessment Process

1. **Start an Assessment**: Begin by answering questions about your menstrual health
2. **Answer Questions**: Complete a series of 6 questions about your cycle
3. **Get Personalized Results**: Receive analysis and recommendations based on your answers

### Questions Covered

- Age group
- Menstrual cycle length
- Period duration
- Flow heaviness
- Pain level
- Physical and emotional symptoms

## Features

- **Progressive Assessment**: Questions appear one at a time for a better user experience
- **Age-Appropriate Guidance**: Tailored information based on your age group
- **Symptom Analysis**: Identifies patterns in your reported symptoms
- **Personalized Recommendations**: Practical advice based on your specific situation
- **Educational Content**: Learn more about what's normal and when to seek help

## Technical Information

### API Endpoints

API endpoints cover 3 key functionalities:

1. Testing endpoints (hello and db-status)
2. User Authentication
3. Assessment

5. Initialize the database:


### Data Flow
>>>>>>> 250067ca

1. Client gathers assessment data from frontend context
2. Client sends complete assessment data in one request
3. Server processes and stores the assessment
4. Client can retrieve assessment results and history

### Component Dependency Flow

Understanding how components interact is key to navigating the backend codebase. Here's the typical flow for handling an API request:

1.  **Entry Point (`server.js`)**: Receives the incoming HTTP request. Applies global middleware (e.g., CORS, logging, body parsing).
2.  **Routing (`routes/`)**: `server.js` delegates the request to the appropriate router based on the base path (e.g., `/api/auth`, `/api/assessment`). The router matches the specific path and HTTP method.
3.  **Controllers (`controllers/`)**: The matched route calls a specific controller function. Controllers are responsible for handling the request lifecycle: parsing input, validating data (potentially using helper functions/middleware), and orchestrating the response. They act as the bridge between the HTTP layer and the business logic.
4.  **Services (`services/`)**: Controllers call service functions to perform the core business logic. Services encapsulate specific operations (e.g., `createAssessment`, `findUserById`). They contain the primary logic and are decoupled from the HTTP request/response details.
5.  **Models / Database (`models/`, `db/`)**: Services interact with the database to fetch or persist data. This might be through:
    *   **Models (`models/`)**: Classes or objects representing data entities (e.g., `User`), potentially containing methods for data access logic.
    *   **DB Service (`db/index.js`, `dbService.js`)**: Direct interaction with the Knex.js instance for executing queries, using migrations, etc.
6.  **Response**: The result (data or error) flows back up the chain: DB/Model -> Service -> Controller, which then formats and sends the HTTP response back to the client via the routing layer.

- **Runtime**: Node.js
- **Framework**: Express.js
- **ORM**: Knex.js provides a unified query interface for both SQLite and Azure SQL.
- **Database**: SQLite (Development), Azure SQL Database (Production)
- **Migrations**: Managed via Knex.js, schema defined in `db/migrations/`.
- **Testing**: Vitest (Unit/Integration), Playwright (E2E), Postman (Manual API Testing).
- **Linting/Formatting**: (Add relevant tools if used, e.g., ESLint, Prettier)

## Assessment Data Format

The assessment data is sent as a single object containing all answers:

At this point, recommendations are handled on the frontend with `if-else` statements.

```javascript
{
  "userId": "user-id",
  "assessmentData": {
    "age": "15-17",  // Options: "under_12", "12_14", "15_17", "18_24", "over_24"
    "cycleLength": "26_30",  // Options: "less_than_21", "21_25", "26_30", "31_35", "more_than_35", "irregular"
    "periodDuration": "4-5",  // Options: "1_3", "4_5", "6_7", "more_than_7"
    "flowHeaviness": "moderate",  // Options: "light", "moderate", "heavy", "very_heavy"
    "painLevel": "moderate",  // Options: "none", "mild", "moderate", "severe", "debilitating"
    "symptoms": {
      "physical": ["Bloating", "Headaches", "Fatigue"],  // Select all that apply
      "emotional": ["Mood swings", "Irritability", "Anxiety"]  // Select all that apply
    }
    "recommendations": [
      {
        "title": "Track Your Cycle",
        "description": "Keep a record of when your period starts and stops to identify patterns."
      },
      {
        "title": "Pain Management",
        "description": "Over-the-counter pain relievers like ibuprofen can help with cramps."
      }
    ]
  }
}
```

## Database Architecture

### Overview

Dottie uses a dual-database approach that simplifies local development while maintaining production readiness:

- **Development**: SQLite (local file-based database)
- **Production**: Azure SQL Database (cloud-based)

This architecture allows developers to work without setting up an external database server, while ensuring a smooth transition to the cloud for production.

### Data Models

The database includes the following core tables (defined in `db/migrations/`):

- **users**: User account information (id, username, email, password_hash, age)
- **assessments**: Assessment results (id, user_id, date, result_category, recommendations, plus fields for each answer)
- **period_logs**: (Optional/Future) Menstrual cycle tracking (id, user_id, start_date, end_date, flow_level)
- **symptoms**: (Optional/Future) Symptom tracking (id, user_id, date, type, severity, notes)

*Note: `period_logs` and `symptoms` might be future enhancements or managed differently.*

#### Environment Configuration

The database connection is determined by environment variables (`db/index.js`):
- `NODE_ENV=development`: Uses SQLite (default)
- `NODE_ENV=production` + `AZURE_SQL_CONNECTION_STRING`: Uses Azure SQL

### Project Structure

```
backend/
├── controllers/        # Request handlers (e.g., assessmentController.js, authController.js)
├── db/                 # Database config, migrations, seeds, connection setup (index.js)
├── middleware/         # Express middleware (e.g., authentication, error handling)
├── models/             # Data models/abstractions (e.g., User.js - if used)
├── routes/             # API route definitions (e.g., assessmentRoutes.js, authRoutes.js)
├── scripts/            # Utility scripts (e.g., initDb.js)
├── services/           # Business logic layer (e.g., assessmentService.js, authService.js)
├── test-utilities/     # Helper functions/fixtures for tests
├── tests/              # Automated tests (unit, integration, e2e)
│   ├── unit/           # Tests for individual functions/modules
│   └── e2e/            # End-to-end tests using Playwright
├── .env                # Local environment variables (ignored by git)
├── .env-layout.txt     # Template for environment variables
├── .gitignore          # Specifies intentionally untracked files that Git should ignore
├── package.json        # Project metadata, dependencies, scripts
├── package-lock.json   # Records exact versions of dependencies
├── playwright.config.js # Configuration for Playwright E2E tests
├── README.md           # This file
├── server.js           # Main application entry point, sets up Express app
├── start-server.ps1    # Windows PowerShell script to start server
├── vercel.json         # Configuration for deploying to Vercel
└── vitest.config.js    # Configuration for Vitest unit/integration tests
```

### Component Dependency Flow

Understanding how components interact is key. Here's the typical flow for handling an API request:

1.  **Entry Point (`server.js`)**: Receives the HTTP request. Applies global middleware (CORS, logging, body parsing).
2.  **Routing (`routes/`)**: `server.js` delegates to routers based on the path (e.g., `/api/auth`, `/api/assessment`). The router matches the specific endpoint and HTTP method.
3.  **Middleware (`middleware/`)**: Route-specific middleware (like authentication checks) may run.
4.  **Controllers (`controllers/`)**: The matched route calls a controller function. Controllers handle request/response, parse/validate input, and call services.
5.  **Services (`services/`)**: Contain the core business logic, decoupled from HTTP. They orchestrate operations and interact with the database layer.
6.  **Models / Database (`models/`, `db/`)**: Services use the Knex instance (`db/index.js` or `services/dbService.js`) or potentially models (`models/`) to interact with the database (fetch/persist data).
7.  **Response**: Results flow back up: DB -> Service -> Controller, which sends the HTTP response.

This layered approach aids testability and maintenance. Dependencies primarily flow downwards.

## API Endpoints

The API covers Testing, User Authentication, and Assessments.

| Endpoint                        | Method | Description                                      | Requires Auth |
| ------------------------------- | ------ | ------------------------------------------------ | ------------- |
| `/api/hello`                    | GET    | Test endpoint to verify API is working           | No            |
| `/api/db-status`                | GET    | Check database connection status                 | No            |
| `/api/auth/signup`              | POST   | Register a new user                              | No            |
| `/api/auth/login`               | POST   | Authenticate user and get access token           | No            |
| `/api/auth/logout`              | POST   | Logout user (invalidates token server-side?)     | Yes           |
| `/api/auth/users`               | GET    | Get list of all users (Requires Admin role?)     | Yes           |
| `/api/auth/users/:id`           | GET    | Get user by ID (Admin or self?)                  | Yes           |
| `/api/auth/users/:id`           | PUT    | Update a user (Admin or self?)                   | Yes           |
| `/api/auth/users/:id`           | DELETE | Delete a user (Admin or self?)                   | Yes           |
| `/api/assessment/send`          | POST   | Submit completed assessment answers              | Yes           |
| `/api/assessment/list`          | GET    | Get summary list of assessments for current user | Yes           |
| `/api/assessment/:id`           | GET    | Get detailed view of a specific assessment       | Yes           |

*Note: Specific authorization logic (e.g., Admin vs. User) should be verified in the route/middleware definitions.*

## Data Flow & Format

### Assessment Data Flow

1.  Client (Frontend) gathers all assessment answers.
2.  Client sends the complete assessment data object to `POST /api/assessment/send`.
3.  Backend (`assessmentController.js` -> `assessmentService.js`) validates and stores the assessment data in the `assessments` table.
4.  Client can retrieve history (`GET /api/assessment/list`) or details (`GET /api/assessment/:id`).

### Assessment Data Format (Payload for `POST /api/assessment/send`)

The backend expects a JSON object containing the user's answers. The `userId` is typically inferred from the authentication token on the backend, not sent in the payload.

*Note: Recommendations are generated on the frontend based on the assessment data retrieved; the backend primarily stores the raw answers.*

```javascript
{
  // "userId": "user-id", // Usually inferred from auth token server-side
  "assessmentData": {
    "age": "15-17",          // Example value
    "cycleLength": "26_30",    // Example value
    "periodDuration": "4-5",   // Example value
    "flowHeaviness": "moderate", // Example value
    "painLevel": "moderate",   // Example value
    "symptoms": {           // Example value
      "physical": ["Bloating", "Headaches", "Fatigue"],
      "emotional": ["Mood swings", "Irritability", "Anxiety"]
    }
    // "recommendations": [] // This is handled by frontend
  }
}
```

## Testing

The codebase is set up with a comprehensive test suite organized by test type:

```
tests/
├── unit/          # Unit tests for individual functions/modules
├── e2e/           # End-to-end tests using Playwright
│   ├── dev/       # E2E tests against SQLite
│   └── prod/      # E2E tests potentially against Azure SQL
```

### Running Tests

- Run all tests (likely configured in `package.json`'s `test` script): `npm test`
- Unit/Integration tests (Vitest): `npm run test:unit` (or similar script)
- End-to-End tests (Playwright): `npm run test:e2e` (or similar)
- Run E2E tests for dev environment: `npm run test:e2e:dev`
- Run E2E tests for prod environment: `npm run test:e2e:prod`

Manual API testing can be performed using the Postman collection: `Dottie-API.postman_collection.json`.

## For Frontend Developers (API Interaction Examples)

Code snippets illustrating how to call the backend API. Ensure you handle token management (acquisition, refresh, secure storage) and error responses appropriately.

### Submitting Assessment Data

```javascript
const submitAssessment = async (assessmentData, authToken) => {
  const payload = { assessmentData }; // userId is inferred server-side
  try {
    const response = await fetch("http://localhost:5000/api/assessment/send", {
      method: "POST",
      headers: {
        "Content-Type": "application/json",
        "Authorization": `Bearer ${authToken}`
      },
      body: JSON.stringify(payload)
    });
    if (!response.ok) {
      // Handle HTTP errors (e.g., 401 Unauthorized, 400 Bad Request)
      const errorData = await response.json();
      throw new Error(errorData.message || `HTTP error! status: ${response.status}`);
    }
    return await response.json(); // Returns the saved assessment details
  } catch (error) {
    console.error("Failed to submit assessment:", error);
    // Handle/display error appropriately in the UI
    throw error;
  }
};
```

### Getting Assessment History

```javascript
const getAssessmentHistory = async (authToken) => {
  try {
    const response = await fetch("http://localhost:5000/api/assessment/list", {
      headers: {
        "Authorization": `Bearer ${authToken}`
      }
    });
    if (!response.ok) {
      const errorData = await response.json();
      throw new Error(errorData.message || `HTTP error! status: ${response.status}`);
    }
    return await response.json(); // Returns an array of assessment summaries
  } catch (error) {
    console.error("Failed to get assessment history:", error);
    throw error;
  }
};
```

### Getting Assessment Details

```javascript
const getAssessmentDetails = async (assessmentId, authToken) => {
  try {
    const response = await fetch(`http://localhost:5000/api/assessment/${assessmentId}`, {
      headers: {
        "Authorization": `Bearer ${authToken}`
      }
    });
    if (!response.ok) {
      const errorData = await response.json();
      throw new Error(errorData.message || `HTTP error! status: ${response.status}`);
    }
    return await response.json(); // Returns the detailed assessment object
  } catch (error) {
    console.error(`Failed to get assessment details for ID ${assessmentId}:`, error);
    throw error;
  }
};
```

---

## Application Context (Original Purpose - Less Relevant for Backend Dev)

Dottie is designed as a user-friendly application to help individuals understand their menstrual health via a question-based assessment.

### How It Originally Worked (Frontend Driven)

1.  **Start Assessment**: User initiates the process.
2.  **Answer Questions**: Frontend presents questions sequentially.
3.  **Get Personalized Results**: Frontend logic generates recommendations based on the answers collected *before* submitting to the backend.

### Original Features (Mostly Frontend Implementation)

-   Progressive Assessment UI
-   Age-Appropriate Guidance Logic
-   Symptom Analysis Logic
-   Personalized Recommendation Generation
-   Educational Content Display

### Original Questions Covered (Handled by Frontend)

-   Age group
-   Menstrual cycle length
-   Period duration
-   Flow heaviness
-   Pain level
-   Physical and emotional symptoms selection<|MERGE_RESOLUTION|>--- conflicted
+++ resolved
@@ -1,8 +1,5 @@
 # Dottie - Menstrual Health Assessment API
 
-<<<<<<< HEAD
-## Data Flow
-=======
 ## Overview
 
 Dottie is a user-friendly application designed to help individuals understand their menstrual health better. Through a series of simple questions, Dottie collects information about your menstrual cycle and provides personalized analysis and recommendations.
@@ -46,7 +43,6 @@
 
 
 ### Data Flow
->>>>>>> 250067ca
 
 1. Client gathers assessment data from frontend context
 2. Client sends complete assessment data in one request
